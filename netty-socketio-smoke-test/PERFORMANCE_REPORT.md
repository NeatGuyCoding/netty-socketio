# Netty SocketIO Performance Test Report

This report contains daily performance test results for Netty SocketIO.

## Test Configuration
- Server Port: 8899
- Client Count: 10
- Messages per Client: 20000
- Message Size: 128 bytes
- Server Max Memory: 256 MB

## Test Results

*Results will be automatically updated daily by GitHub Actions*

---

## Historical Results

| Date | Java Version | OS | CPU Cores | Messages/sec | Avg Latency (ms) | P99 Latency (ms) | Error Rate (%) | Max Heap (MB) | JVM Args | Git Branch | Version | Test Duration (ms) |
|------|-------------|----|-----------|--------------|------------------|------------------|----------------|---------------|-----------|------------|---------|-------------------|
<<<<<<< HEAD
| 2025-10-13 01:34:56 | 21.0.8 | Linux 6.11.0-1018-azure | 4 | 101,112.23 | 1011.63 | 1463 | 0.0000 | 256 | -Xms256m -Xmx256m -XX:+UseZGC -XX:+AlwaysPreTouch | master | 2.0.14-SNAPSHOT | 1978 |
=======
| 2025-10-13 01:32:37 | 17.0.16 | Linux 6.11.0-1018-azure | 4 | 98,087.30 | 950.58 | 1367 | 0.0000 | 256 | -Xms256m -Xmx256m -XX:+UseZGC -XX:+AlwaysPreTouch | master | 2.0.14-SNAPSHOT | 2039 |
>>>>>>> 17c07dec
| 2025-10-12 09:12:37 | 21.0.8 | Linux 6.11.0-1018-azure | 4 | 99,651.22 | 1159.05 | 1663 | 0.0000 | 256 | -Xms256m -Xmx256m -XX:+UseZGC -XX:+AlwaysPreTouch | master | 2.0.14-SNAPSHOT | 2007 |
| 2025-10-12 09:10:22 | 17.0.16 | Linux 6.11.0-1018-azure | 4 | 90,252.71 | 1142.77 | 1615 | 0.0000 | 256 | -Xms256m -Xmx256m -XX:+UseZGC -XX:+AlwaysPreTouch | master | 2.0.14-SNAPSHOT | 2216 |<|MERGE_RESOLUTION|>--- conflicted
+++ resolved
@@ -19,10 +19,7 @@
 
 | Date | Java Version | OS | CPU Cores | Messages/sec | Avg Latency (ms) | P99 Latency (ms) | Error Rate (%) | Max Heap (MB) | JVM Args | Git Branch | Version | Test Duration (ms) |
 |------|-------------|----|-----------|--------------|------------------|------------------|----------------|---------------|-----------|------------|---------|-------------------|
-<<<<<<< HEAD
 | 2025-10-13 01:34:56 | 21.0.8 | Linux 6.11.0-1018-azure | 4 | 101,112.23 | 1011.63 | 1463 | 0.0000 | 256 | -Xms256m -Xmx256m -XX:+UseZGC -XX:+AlwaysPreTouch | master | 2.0.14-SNAPSHOT | 1978 |
-=======
 | 2025-10-13 01:32:37 | 17.0.16 | Linux 6.11.0-1018-azure | 4 | 98,087.30 | 950.58 | 1367 | 0.0000 | 256 | -Xms256m -Xmx256m -XX:+UseZGC -XX:+AlwaysPreTouch | master | 2.0.14-SNAPSHOT | 2039 |
->>>>>>> 17c07dec
 | 2025-10-12 09:12:37 | 21.0.8 | Linux 6.11.0-1018-azure | 4 | 99,651.22 | 1159.05 | 1663 | 0.0000 | 256 | -Xms256m -Xmx256m -XX:+UseZGC -XX:+AlwaysPreTouch | master | 2.0.14-SNAPSHOT | 2007 |
 | 2025-10-12 09:10:22 | 17.0.16 | Linux 6.11.0-1018-azure | 4 | 90,252.71 | 1142.77 | 1615 | 0.0000 | 256 | -Xms256m -Xmx256m -XX:+UseZGC -XX:+AlwaysPreTouch | master | 2.0.14-SNAPSHOT | 2216 |